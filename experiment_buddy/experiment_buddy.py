import ast
import concurrent.futures
import datetime
import logging
import os
import subprocess
import sys
import time
import types

import cloudpickle
import fabric
import git
import matplotlib.pyplot as plt
import tensorboardX
import tqdm
import wandb
import wandb.cli
<<<<<<< HEAD
from paramiko.ssh_exception import SSHException

from .git_helpers import git_sync
from .utils import timeit

wandb_escape = "^"
hyperparams = None
tb = None
SCRIPTS_PATH = os.path.join(os.path.dirname(__file__), "../slurm_scripts/")


# SCRIPTS_PATH = os.path.join(os.path.dirname(__file__), "./slurm_scripts/")
=======
import yaml
from paramiko.ssh_exception import SSHException

try:
    import torch
except ImportError:
    TORCH_ENABLED = False
else:
    TORCH_ENABLED = True

wandb_escape = "^"
hyperparams = None
tb = tensorboard = None
SCRIPTS_PATH = os.path.join(os.path.dirname(__file__), "../scripts/")
ARTIFACTS_PATH = "runs/"
>>>>>>> 106231c9


def register(config_params):
    global hyperparams
    # TODO: fails on nested config object
    if hyperparams is not None:
        raise RuntimeError("refusing to overwrite registered parameters")

    for k in config_params.keys():
        if k.startswith(wandb_escape):
            raise NameError(f"{wandb_escape} is a reserved prefix")

    for arg in sys.argv[1:]:
        if arg.endswith(".py"):
            continue
        assert arg[:2] == "--", arg
        k, v = arg[2:].split("=")
        k = k.lstrip(wandb_escape)
        v = _cast_param(v)

        if k not in config_params.keys():
            raise ValueError(f"Trying to set {k}, but that's not one of {list(config_params.keys())}")
        config_params[k] = v
    # TODO: should only register valid_hyperparams()
    hyperparams = config_params.copy()


def _cast_param(v):
    try:
        return ast.literal_eval(v)
    except ValueError:
        return v
    except SyntaxError:
        return v


def _valid_hyperparam(key, value):
    if key.startswith("__") and key.endswith("__"):
        return False
    if key == "_":
        return False
    if isinstance(value, (types.FunctionType, types.MethodType, types.ModuleType)):
        return False
    return True


class WandbWrapper:
    def __init__(self, experiment_id, project_name, debug, entity=None, local_tensorboard=None):
        # proj name is git root folder name
        print(f"wandb.init(project={project_name}, name={experiment_id})")

        os.environ["WANDB_API_KEY"] = "62b3ff92fda1304714df4e51375d25f052e52253"

        # Calling wandb.method is equivalent to calling self.run.method
        # I'd rather to keep explicit tracking of which run this object is following
        mode = "offline" if debug else "online"
        self.run = wandb.init(project=project_name, name=experiment_id, entity=entity, mode=mode)

        self.tensorboard = local_tensorboard
        self.objects_path = os.path.join(ARTIFACTS_PATH, "objects/", self.run.name)
        os.makedirs(self.objects_path, exist_ok=True)

        def register_param(name, value, prefix=""):
            if not _valid_hyperparam(name, value):
                return

            if name == "_extra_modules_":
                for module in value:
                    for __k in dir(module):
                        __v = getattr(module, __k)
                        register_param(__k, __v, prefix=module.__name__.replace(".", "_"))
            else:
                name = prefix + wandb_escape + name
                # if the parameter was not set by a sweep
                if not name in wandb.config._items:
                    print(f"setting {name}={str(value)}")
                    setattr(wandb.config, name, str(value))
                else:
                    print(
                        f"not setting {name} to {str(value)}, str because its already {getattr(wandb.config, name)}, {type(getattr(wandb.config, name))}")

        for k, v in hyperparams.items():
            register_param(k, v)

    def add_scalar(self, tag: str, scalar_value: float, global_step: int):
        scalar_value = float(scalar_value)  # silently remove extra data such as torch gradients
        self.run.log({tag: scalar_value}, step=global_step, commit=False)
        if self.tensorboard:
            self.tensorboard.add_scalar(tag, scalar_value, global_step=global_step)

    def add_figure(self, tag, figure, global_step, close=True):
        self.run.log({tag: figure}, global_step)
        if close:
            plt.close(figure)

        if self.tensorboard:
            self.tensorboard.add_figure(tag, figure, global_step=None, close=True)

    def add_histogram(self, tag, values, global_step):
        if len(values) == 2:
            wandb.log({tag: wandb.Histogram(np_histogram=values)}, step=global_step, commit=False)
        else:
            wandb.log({tag: wandb.Histogram(values)}, step=global_step, commit=False)

    def plot(self, tag, values, global_step):
        wandb.log({tag: wandb.Image(values)}, step=global_step, commit=False)

    def add_object(self, tag, obj, global_step):
        if not TORCH_ENABLED:
            raise NotImplementedError

        local_path = os.path.join(self.objects_path, f"{tag}-{global_step}.pt")
        with open(local_path, "wb") as fout:
            try:
                torch.save(obj, fout, pickle_module=cloudpickle)
            except Exception as e:
                raise e

        self.run.save(local_path, base_path=self.objects_path)
        return local_path

    def watch(self, *args, **kwargs):
        self.run.watch(*args, **kwargs)


def deploy(host: str = "", sweep_yaml: str = "", proc_num: int = 1, entity=None, extra_slurm_headers="") -> WandbWrapper:
    debug = '_pydev_bundle.pydev_log' in sys.modules.keys() and not os.environ.get('BUDDY_DEBUG_DEPLOYMENT', False)
    is_running_remotely = "SLURM_JOB_ID" in os.environ.keys()
    local_run = not host

<<<<<<< HEAD
    git_repo = get_git_repository()
=======
    try:
        git_repo = git.Repo(search_parent_directories=True)
    except git.InvalidGitRepositoryError:
        raise ValueError(f"Could not find a git repo")
>>>>>>> 106231c9

    project_name = git_repo.remotes.origin.url.split('.git')[0].split('/')[-1]

    if local_run and sweep_yaml:
        raise NotImplemented("Local sweeps are not supported")

    wandb_kwargs = dict(project_name=project_name, entity=entity, debug=debug)

    if is_running_remotely:
        print("using wandb")
        experiment_id = f"{git_repo.head.commit.message.strip()}"
        jid = datetime.datetime.now().strftime("%b%d_%H-%M-%S")
        jid += os.environ.get("SLURM_JOB_ID", "")
        # TODO: turn into a big switch based on scheduler
        return WandbWrapper(f"{experiment_id}_{jid}", **wandb_kwargs)

    dtm = datetime.datetime.now().strftime("%b%d_%H-%M-%S")
    if debug:
        experiment_id = "DEBUG_RUN"
        tb_dir = os.path.join(git_repo.working_dir, ARTIFACTS_PATH, "tensorboard/", experiment_id, dtm)
        return WandbWrapper(f"{experiment_id}_{dtm}", local_tensorboard=_setup_tb(logdir=tb_dir), **wandb_kwargs)

    experiment_id = _ask_experiment_id(host, sweep_yaml)
    print(f"experiment_id: {experiment_id}")
    if local_run:
<<<<<<< HEAD
        tb_dir = os.path.join(git_repo.working_dir, "runs/tensorboard/", experiment_id, dtm)
        return WandbWrapper(f"{experiment_id}_{dtm}", project_name=project_name,
                            local_tensorboard=_setup_tb(logdir=tb_dir))
        # _commit_and_sendjob(experiment_id, sweep_yaml, git_repo, project_name, proc_num)
=======
        tb_dir = os.path.join(git_repo.working_dir, ARTIFACTS_PATH, "tensorboard/", experiment_id, dtm)
        return WandbWrapper(f"{experiment_id}_{dtm}", local_tensorboard=_setup_tb(logdir=tb_dir), **wandb_kwargs)
>>>>>>> 106231c9
    else:
        if experiment_id.endswith("!!"):
            extra_slurm_headers += "\n#SBATCH --partition=unkillable"
        elif experiment_id.endswith("!"):
            extra_slurm_headers += "\n#SBATCH --partition=main"

        _commit_and_sendjob(host, experiment_id, sweep_yaml, git_repo, project_name, proc_num, extra_slurm_headers)
        sys.exit()


def _ask_experiment_id(cluster, sweep):
    title = f'{"[CLUSTER" if cluster else "[LOCAL"}'
    if sweep:
        title = f"{title}-SWEEP"
    title = f"{title}]"

    try:
        import tkinter.simpledialog  # fails on the server or colab
        root = tkinter.Tk()
        root.withdraw()
        experiment_id = "dummy"
        # experiment_id = tkinter.simpledialog.askstring(title, "experiment_id")
        root.destroy()
    except:
        # experiment_id = input(f"Running on {title} \ndescribe your experiment (experiment_id):\n")
        experiment_id = "dummy"

    experiment_id = (experiment_id or "no_id").replace(" ", "_")
    if cluster:
        experiment_id = f"[CLUSTER] {experiment_id}"
    return experiment_id


def _setup_tb(logdir):
    print("http://localhost:6006")
    return tensorboardX.SummaryWriter(logdir=logdir)


<<<<<<< HEAD
def _open_ssh_session():
    """ TODO: move this to utils.py or to a class (better)
        TODO add time-out for unknown host
     """

    kwargs_connection = {}

    try:
        kwargs_connection["host"] = os.environ["BUDDY_HOSTNAME"]
    except KeyError:
        raise EnvironmentError("Please add your hostname to the anv as export BUDDY_HOSTNAME='your-buddy-hostname'")

    try:
        kwargs_connection["connect_kwargs"] = {"password": os.environ["BUDDY_PASSWORD"]}
    except KeyError:
        pass

    try:
        kwargs_connection["port"] = os.environ["BUDDY_PORT"]
    except KeyError:
        pass

    try:
        ssh_session = fabric.Connection(**kwargs_connection, connect_timeout=2)
=======
def _open_ssh_session(hostname):
    """ TODO: move this to utils.py or to a class (better)
        TODO add time-out for unknown host
     """
    kwargs_connection = {
        "host": hostname
    }
    try:
        kwargs_connection["connect_kwargs"] = {"password": os.environ["BUDDY_PASSWORD"]}
    except KeyError:
        pass

    try:
        ssh_session = fabric.Connection(**kwargs_connection, connect_timeout=10)
>>>>>>> 106231c9
        ssh_session.run("")
    except SSHException as e:

        logging.warning("No ssh password given, if you did not ssh-copy-id, "
                        "add it to the env as: export BUDDY_PASSWORD='your-buddy-password'")

        logging.warning("No ssh port given, if you need it, "
                        "add it to the env as: as export BUDDY_PORT='your-buddy-port'")

        raise SSHException("SSH connection failed!,"
<<<<<<< HEAD
                           "Check if you did ssh-copi-id,"
                           "if not, you may need to add the password to the env as password")
=======
                           f"Make sure you can successfully run `ssh {hostname}` with no parameters, any parameters should be set in the ssh_config file"
                           "If you need a password to authenticate set the Environment variable BUDDY_PASSWORD.")
>>>>>>> 106231c9

    return ssh_session


<<<<<<< HEAD
def _ensure_scripts(extra_headers):
    ssh_session = _open_ssh_session()
=======
def _ensure_scripts(hostname, extra_slurm_header):
    ssh_session = _open_ssh_session(hostname)
>>>>>>> 106231c9
    retr = ssh_session.run("mktemp -d -t experiment_buddy-XXXXXXXXXX")
    remote_tmp_folder = retr.stdout.strip() + "/"

    has_slurm = ssh_session.run("/opt/slurm/bin/scontrol ping")
    if has_slurm.ok:
        scripts_dir = os.path.join(SCRIPTS_PATH, "slurm")
    else:
        scripts_dir = os.path.join(SCRIPTS_PATH, "general")

    for file_path in os.listdir(scripts_dir):
        script_path = os.path.join(scripts_dir, file_path)
        if extra_slurm_header and file_path in ("localenv_sweep.sh", "srun_python.sh"):
            with open(script_path) as fin:
                rows = fin.readlines()

            script_path = "/tmp/" + file_path
            with open(script_path, "w") as fout:
                for flag_idx in range(1, len(rows)):
                    old = rows[flag_idx - 1].strip()
                    new = rows[flag_idx].strip()
                    if old[:7] in ("#SBATCH", "") and new[:7] not in ("#SBATCH", ""):
                        rows.insert(flag_idx, "\n" + extra_slurm_header + "\n")
                        break
                fout.write("".join(rows))

        ssh_session.put(script_path, remote_tmp_folder)
    return remote_tmp_folder, ssh_session


def log_cmd(cmd, retr):
    print("################################################################")
    print(f"## {cmd}")
    print("################################################################")
    print(retr)
    print("################################################################")


def _commit_and_sendjob(hostname, experiment_id, sweep_yaml: str, git_repo, project_name, proc_num, extra_slurm_header):
    git_url = git_repo.remotes[0].url
    with concurrent.futures.ThreadPoolExecutor(max_workers=1) as executor:
<<<<<<< HEAD
        scripts_folder = executor.submit(_ensure_scripts, "")
=======
        scripts_folder = executor.submit(_ensure_scripts, hostname, extra_slurm_header)
>>>>>>> 106231c9
        hash_commit = git_sync(experiment_id, git_repo)

        entrypoint = os.path.relpath(sys.argv[0], git_repo.working_dir)
        if sweep_yaml:
            with open(sweep_yaml, 'r') as stream:
                data_loaded = yaml.safe_load(stream)

            if data_loaded["program"] != entrypoint:
                raise ValueError(f'YAML {data_loaded["program"]} does not match the entrypoint {entrypoint}')

            try:
                wandb_stdout = subprocess.check_output(["wandb", "sweep", "--name", experiment_id, "-p", project_name, sweep_yaml],
                                                       stderr=subprocess.STDOUT).decode("utf-8")
            except subprocess.CalledProcessError as e:
                print(e.output.decode("utf-8"))
                raise e
            row, = [row for row in wandb_stdout.split("\n") if "Run sweep agent with:" in row]
            print([row for row in wandb_stdout.split("\n") if "View" in row][0])
            sweep_id = row.split()[-1].strip()

            ssh_args = (git_url, sweep_id, hash_commit)
            ssh_command = "/opt/slurm/bin/sbatch {0}/localenv_sweep.sh {1} {2} {3}"
        else:
<<<<<<< HEAD
            _, entrypoint = os.path.split(sys.argv[0])
            ssh_args = (git_url, entrypoint, hash_commit)
            ssh_command = "bash -l {0}/run_experiment.sh {1} {2}"  # {3}"
            num_repeats = 1  # this should become > 1 for parallel sweeps
=======
            ssh_args = (git_url, entrypoint, hash_commit)
            ssh_command = "bash -l {0}run_experiment.sh {1} {2} {3}"
            print("monitor your run on https://wandb.ai/")
>>>>>>> 106231c9

    # TODO: assert -e git+git@github.com:manuel-delverme/experiment_buddy.git#egg=experiment_buddy is in requirements.txt
    scripts_folder, ssh_session = scripts_folder.result()
    ssh_command = ssh_command.format(scripts_folder, *ssh_args)
<<<<<<< HEAD
    for proc_num in range(num_repeats):
        if proc_num > 0:
            time.sleep(1)
            raise NotImplemented
        if proc_num > 1:
            priority = "long"
            raise NotImplemented("localenv_sweep.sh does not handle this yet")

        ssh_session.run("export WHEREAMI_BUDDY=remote")
        ssh_session.run(ssh_command)


def get_git_repository():
    def is_git_repo(path):
        try:
            _ = git.Repo(path)
            return True
        except git.InvalidGitRepositoryError:
            return False

    current_absolute_path = os.path.dirname(hyperparams["__file__"])
    while not is_git_repo(current_absolute_path):
        os.chdir("..")
        current_absolute_path = os.getcwd()

    try:
        git_repo = git.Repo(current_absolute_path)
    except git.InvalidGitRepositoryError:
        raise ValueError("No git init in the current folder and not in any of its subdirectories!")

    os.chdir(os.path.dirname(hyperparams["__file__"]))

    return git_repo
=======
    print(ssh_command)
    for _ in tqdm.trange(proc_num):
        time.sleep(1)
        ssh_session.run(ssh_command)


def git_sync(experiment_id, git_repo):
    active_branch = git_repo.active_branch.name
    try:
        subprocess.check_output(f"git checkout --detach", shell=True)  # move changest to snapshot branch
        subprocess.check_output(f"git add .", shell=True)

        try:
            subprocess.check_output(f"git commit -m '{experiment_id}'", shell=True)
        except subprocess.CalledProcessError as e:
            git_hash = git_repo.commit().hexsha
            subprocess.check_output(f"git push {git_repo.remote()} {active_branch}", shell=True)  # Ensure the code is remote
        else:
            git_hash = git_repo.commit().hexsha
            tag_name = f"snapshot/{active_branch}/{git_hash}"
            subprocess.check_output(f"git tag {tag_name}", shell=True)
            subprocess.check_output(f"git push {git_repo.remote()} {tag_name}", shell=True)  # send to online repo
            subprocess.check_output(f"git reset HEAD~1", shell=True)  # untrack the changes
    finally:
        subprocess.check_output(f"git checkout {active_branch}", shell=True)
    return git_hash
>>>>>>> 106231c9
<|MERGE_RESOLUTION|>--- conflicted
+++ resolved
@@ -16,20 +16,6 @@
 import tqdm
 import wandb
 import wandb.cli
-<<<<<<< HEAD
-from paramiko.ssh_exception import SSHException
-
-from .git_helpers import git_sync
-from .utils import timeit
-
-wandb_escape = "^"
-hyperparams = None
-tb = None
-SCRIPTS_PATH = os.path.join(os.path.dirname(__file__), "../slurm_scripts/")
-
-
-# SCRIPTS_PATH = os.path.join(os.path.dirname(__file__), "./slurm_scripts/")
-=======
 import yaml
 from paramiko.ssh_exception import SSHException
 
@@ -45,7 +31,6 @@
 tb = tensorboard = None
 SCRIPTS_PATH = os.path.join(os.path.dirname(__file__), "../scripts/")
 ARTIFACTS_PATH = "runs/"
->>>>>>> 106231c9
 
 
 def register(config_params):
@@ -176,14 +161,12 @@
     is_running_remotely = "SLURM_JOB_ID" in os.environ.keys()
     local_run = not host
 
-<<<<<<< HEAD
+    # lia way TODO
     git_repo = get_git_repository()
-=======
     try:
         git_repo = git.Repo(search_parent_directories=True)
     except git.InvalidGitRepositoryError:
         raise ValueError(f"Could not find a git repo")
->>>>>>> 106231c9
 
     project_name = git_repo.remotes.origin.url.split('.git')[0].split('/')[-1]
 
@@ -209,15 +192,8 @@
     experiment_id = _ask_experiment_id(host, sweep_yaml)
     print(f"experiment_id: {experiment_id}")
     if local_run:
-<<<<<<< HEAD
-        tb_dir = os.path.join(git_repo.working_dir, "runs/tensorboard/", experiment_id, dtm)
-        return WandbWrapper(f"{experiment_id}_{dtm}", project_name=project_name,
-                            local_tensorboard=_setup_tb(logdir=tb_dir))
-        # _commit_and_sendjob(experiment_id, sweep_yaml, git_repo, project_name, proc_num)
-=======
         tb_dir = os.path.join(git_repo.working_dir, ARTIFACTS_PATH, "tensorboard/", experiment_id, dtm)
         return WandbWrapper(f"{experiment_id}_{dtm}", local_tensorboard=_setup_tb(logdir=tb_dir), **wandb_kwargs)
->>>>>>> 106231c9
     else:
         if experiment_id.endswith("!!"):
             extra_slurm_headers += "\n#SBATCH --partition=unkillable"
@@ -238,12 +214,10 @@
         import tkinter.simpledialog  # fails on the server or colab
         root = tkinter.Tk()
         root.withdraw()
-        experiment_id = "dummy"
-        # experiment_id = tkinter.simpledialog.askstring(title, "experiment_id")
+        experiment_id = tkinter.simpledialog.askstring(title, "experiment_id")
         root.destroy()
     except:
-        # experiment_id = input(f"Running on {title} \ndescribe your experiment (experiment_id):\n")
-        experiment_id = "dummy"
+        experiment_id = input(f"Running on {title} \ndescribe your experiment (experiment_id):\n")
 
     experiment_id = (experiment_id or "no_id").replace(" ", "_")
     if cluster:
@@ -256,32 +230,6 @@
     return tensorboardX.SummaryWriter(logdir=logdir)
 
 
-<<<<<<< HEAD
-def _open_ssh_session():
-    """ TODO: move this to utils.py or to a class (better)
-        TODO add time-out for unknown host
-     """
-
-    kwargs_connection = {}
-
-    try:
-        kwargs_connection["host"] = os.environ["BUDDY_HOSTNAME"]
-    except KeyError:
-        raise EnvironmentError("Please add your hostname to the anv as export BUDDY_HOSTNAME='your-buddy-hostname'")
-
-    try:
-        kwargs_connection["connect_kwargs"] = {"password": os.environ["BUDDY_PASSWORD"]}
-    except KeyError:
-        pass
-
-    try:
-        kwargs_connection["port"] = os.environ["BUDDY_PORT"]
-    except KeyError:
-        pass
-
-    try:
-        ssh_session = fabric.Connection(**kwargs_connection, connect_timeout=2)
-=======
 def _open_ssh_session(hostname):
     """ TODO: move this to utils.py or to a class (better)
         TODO add time-out for unknown host
@@ -295,36 +243,23 @@
         pass
 
     try:
+        kwargs_connection["port"] = os.environ["BUDDY_PORT"]
+    except KeyError:
+        pass
+
+    try:
         ssh_session = fabric.Connection(**kwargs_connection, connect_timeout=10)
->>>>>>> 106231c9
         ssh_session.run("")
     except SSHException as e:
-
-        logging.warning("No ssh password given, if you did not ssh-copy-id, "
-                        "add it to the env as: export BUDDY_PASSWORD='your-buddy-password'")
-
-        logging.warning("No ssh port given, if you need it, "
-                        "add it to the env as: as export BUDDY_PORT='your-buddy-port'")
-
         raise SSHException("SSH connection failed!,"
-<<<<<<< HEAD
-                           "Check if you did ssh-copi-id,"
-                           "if not, you may need to add the password to the env as password")
-=======
                            f"Make sure you can successfully run `ssh {hostname}` with no parameters, any parameters should be set in the ssh_config file"
                            "If you need a password to authenticate set the Environment variable BUDDY_PASSWORD.")
->>>>>>> 106231c9
 
     return ssh_session
 
 
-<<<<<<< HEAD
-def _ensure_scripts(extra_headers):
-    ssh_session = _open_ssh_session()
-=======
 def _ensure_scripts(hostname, extra_slurm_header):
     ssh_session = _open_ssh_session(hostname)
->>>>>>> 106231c9
     retr = ssh_session.run("mktemp -d -t experiment_buddy-XXXXXXXXXX")
     remote_tmp_folder = retr.stdout.strip() + "/"
 
@@ -365,11 +300,7 @@
 def _commit_and_sendjob(hostname, experiment_id, sweep_yaml: str, git_repo, project_name, proc_num, extra_slurm_header):
     git_url = git_repo.remotes[0].url
     with concurrent.futures.ThreadPoolExecutor(max_workers=1) as executor:
-<<<<<<< HEAD
-        scripts_folder = executor.submit(_ensure_scripts, "")
-=======
         scripts_folder = executor.submit(_ensure_scripts, hostname, extra_slurm_header)
->>>>>>> 106231c9
         hash_commit = git_sync(experiment_id, git_repo)
 
         entrypoint = os.path.relpath(sys.argv[0], git_repo.working_dir)
@@ -393,55 +324,13 @@
             ssh_args = (git_url, sweep_id, hash_commit)
             ssh_command = "/opt/slurm/bin/sbatch {0}/localenv_sweep.sh {1} {2} {3}"
         else:
-<<<<<<< HEAD
-            _, entrypoint = os.path.split(sys.argv[0])
-            ssh_args = (git_url, entrypoint, hash_commit)
-            ssh_command = "bash -l {0}/run_experiment.sh {1} {2}"  # {3}"
-            num_repeats = 1  # this should become > 1 for parallel sweeps
-=======
             ssh_args = (git_url, entrypoint, hash_commit)
             ssh_command = "bash -l {0}run_experiment.sh {1} {2} {3}"
             print("monitor your run on https://wandb.ai/")
->>>>>>> 106231c9
 
     # TODO: assert -e git+git@github.com:manuel-delverme/experiment_buddy.git#egg=experiment_buddy is in requirements.txt
     scripts_folder, ssh_session = scripts_folder.result()
     ssh_command = ssh_command.format(scripts_folder, *ssh_args)
-<<<<<<< HEAD
-    for proc_num in range(num_repeats):
-        if proc_num > 0:
-            time.sleep(1)
-            raise NotImplemented
-        if proc_num > 1:
-            priority = "long"
-            raise NotImplemented("localenv_sweep.sh does not handle this yet")
-
-        ssh_session.run("export WHEREAMI_BUDDY=remote")
-        ssh_session.run(ssh_command)
-
-
-def get_git_repository():
-    def is_git_repo(path):
-        try:
-            _ = git.Repo(path)
-            return True
-        except git.InvalidGitRepositoryError:
-            return False
-
-    current_absolute_path = os.path.dirname(hyperparams["__file__"])
-    while not is_git_repo(current_absolute_path):
-        os.chdir("..")
-        current_absolute_path = os.getcwd()
-
-    try:
-        git_repo = git.Repo(current_absolute_path)
-    except git.InvalidGitRepositoryError:
-        raise ValueError("No git init in the current folder and not in any of its subdirectories!")
-
-    os.chdir(os.path.dirname(hyperparams["__file__"]))
-
-    return git_repo
-=======
     print(ssh_command)
     for _ in tqdm.trange(proc_num):
         time.sleep(1)
@@ -468,4 +357,26 @@
     finally:
         subprocess.check_output(f"git checkout {active_branch}", shell=True)
     return git_hash
->>>>>>> 106231c9
+
+
+def get_git_repository():
+    def is_git_repo(path):
+        try:
+            _ = git.Repo(path)
+            return True
+        except git.InvalidGitRepositoryError:
+            return False
+
+    current_absolute_path = os.path.dirname(hyperparams["__file__"])
+    while not is_git_repo(current_absolute_path):
+        os.chdir("..")
+        current_absolute_path = os.getcwd()
+
+    try:
+        git_repo = git.Repo(current_absolute_path)
+    except git.InvalidGitRepositoryError:
+        raise ValueError("No git init in the current folder and not in any of its subdirectories!")
+
+    os.chdir(os.path.dirname(hyperparams["__file__"]))
+
+    return git_repo