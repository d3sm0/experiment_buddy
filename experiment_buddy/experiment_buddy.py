import argparse
import datetime
import logging
import os
import subprocess
import sys
import time
import types

import cloudpickle
import fabric
import git
import matplotlib.pyplot as plt
import tensorboardX
import tqdm
import wandb
import wandb.cli
import yaml
from invoke import UnexpectedExit
from paramiko.ssh_exception import SSHException

import experiment_buddy.utils

try:
    import torch
except ImportError:
    TORCH_ENABLED = False
else:
    TORCH_ENABLED = True

logging.basicConfig(level=logging.INFO)

wandb_escape = "^"
hyperparams = None
tb = tensorboard = None
if os.path.exists("buddy_scripts/"):
    SCRIPTS_PATH = "buddy_scripts/"
else:
    SCRIPTS_PATH = os.path.join(os.path.dirname(__file__), "../scripts/")
ARTIFACTS_PATH = "runs/"
DEFAULT_WANDB_KEY = os.path.join(os.environ["HOME"], ".netrc")


def register(config_params):
    global hyperparams
    # TODO: fails on nested config object
    if hyperparams is not None:
        raise RuntimeError("refusing to overwrite registered parameters")

    parser = argparse.ArgumentParser()
    parser.add_argument('_ignored', nargs='*')

    for k, v in config_params.items():
        if k.startswith(wandb_escape):
            raise NameError(f"{wandb_escape} is a reserved prefix")
        if _is_valid_hyperparam(k, v):
            parser.add_argument(f"--{k}", f"--^{k}", type=type(v), default=v)

    parsed = parser.parse_args()

    for k, v in vars(parsed).items():
        k = k.lstrip(wandb_escape)
        config_params[k] = v

    hyperparams = config_params.copy()


def _is_valid_hyperparam(key, value):
    if key.startswith("__") and key.endswith("__"):
        return False
    if key == "_":
        return False
    if isinstance(value, (types.FunctionType, types.MethodType, types.ModuleType)):
        return False
    return True


class WandbWrapper:
    def __init__(self, experiment_id, debug, wandb_kwargs, local_tensorboard=None):
        """
        project_name is the git root folder name
        """
        # Calling wandb.method is equivalent to calling self.run.method
        # I'd rather to keep explicit tracking of which run this object is following
        wandb_kwargs["mode"] = wandb_kwargs.get("mode", "offline" if debug else "online")
        if not debug:
            wandb_kwargs["settings"] = wandb_kwargs.get("settings", wandb.Settings(start_method="fork"))
        self.run = wandb.init(name=experiment_id, **wandb_kwargs)

        self.tensorboard = local_tensorboard
        self.objects_path = os.path.join(ARTIFACTS_PATH, "objects/", self.run.name)
        os.makedirs(self.objects_path, exist_ok=True)

        def register_param(name, value, prefix=""):
            if not _is_valid_hyperparam(name, value):
                return

            if name == "_extra_modules_":
                for module in value:
                    for __k in dir(module):
                        __v = getattr(module, __k)
                        register_param(__k, __v, prefix=module.__name__.replace(".", "_"))
            else:
                name = prefix + wandb_escape + name
                # if the parameter was not set by a sweep
                if not name in wandb.config._items:
                    print(f"setting {name}={str(value)}")
                    setattr(wandb.config, name, str(value))
                else:
                    print(
                        f"not setting {name} to {str(value)}, "
                        f"str because its already {getattr(wandb.config, name)}, "
                        f"{type(getattr(wandb.config, name))}"
                    )

        for k, v in hyperparams.items():
            register_param(k, v)

    def add_scalar(self, tag: str, scalar_value: float, global_step: int):
        scalar_value = float(scalar_value)  # silently remove extra data such as torch gradients
        self.run.log({tag: scalar_value}, step=global_step, commit=False)
        if self.tensorboard:
            self.tensorboard.add_scalar(tag, scalar_value, global_step=global_step)

    def add_figure(self, tag, figure, global_step, close=True):
        self.run.log({tag: figure}, global_step)
        if close:
            plt.close(figure)

        if self.tensorboard:
            self.tensorboard.add_figure(tag, figure, global_step=None, close=True)

    @staticmethod
    def add_histogram(tag, values, global_step):
        if len(values) == 2:
            wandb.log({tag: wandb.Histogram(np_histogram=values)}, step=global_step, commit=False)
        else:
            wandb.log({tag: wandb.Histogram(values)}, step=global_step, commit=False)

    def plot(self, tag, values, global_step):
        wandb.log({tag: wandb.Image(values)}, step=global_step, commit=False)
        plt.close()

    def add_object(self, tag, obj, global_step):
        if not TORCH_ENABLED:
            raise NotImplementedError

        local_path = os.path.join(self.objects_path, f"{tag}-{global_step}.pt")
        with open(local_path, "wb") as fout:
            try:
                torch.save(obj, fout, pickle_module=cloudpickle)
            except Exception as e:
                raise e

        self.run.save(local_path, base_path=self.objects_path)
        return local_path

    def watch(self, *args, **kwargs):
        self.run.watch(*args, **kwargs)


<<<<<<< HEAD
@experiment_buddy.utils.telemetry
def deploy(host: str = "", sweep_yaml: str = "", proc_num: int = 1, wandb_kwargs=None, extra_slurm_headers="", disabled=False) -> WandbWrapper:
=======
def deploy(host: str = "", sweep_yaml: str = "", proc_num: int = 1, wandb_kwargs=None, extra_slurm_headers="") -> WandbWrapper:
>>>>>>> 735299a2
    if wandb_kwargs is None:
        wandb_kwargs = {}

    debug = '_pydev_bundle.pydev_log' in sys.modules.keys() and not os.environ.get('BUDDY_DEBUG_DEPLOYMENT', False)
    running_on_cluster = "SLURM_JOB_ID" in os.environ.keys() or "BUDDY_IS_DEPLOYED" in os.environ.keys()
    local_run = not host and not running_on_cluster

    try:
        git_repo = git.Repo(search_parent_directories=True)
    except git.InvalidGitRepositoryError:
        raise ValueError(f"Could not find a git repo")

    project_name = experiment_buddy.utils.get_project_name(git_repo)

    if local_run and sweep_yaml:
        raise NotImplementedError(
            "Local sweeps are not supported.\n"
            f"SLURM_JOB_ID is {os.environ.get('SLURM_JOB_ID', 'KeyError')}\n"
            f"BUDDY_IS_DEPLOYED is {os.environ.get('BUDDY_IS_DEPLOYED', 'KeyError')}\n"
        )

    wandb_kwargs = {'project': project_name, **wandb_kwargs}
    common_kwargs = {'debug': debug, 'wandb_kwargs': wandb_kwargs, }
    dtm = datetime.datetime.now().strftime("%b%d_%H-%M-%S")

    if disabled:
        experiment_id = "DISABLED"
        tb_dir = os.path.join(git_repo.working_dir, ARTIFACTS_PATH, "tensorboard/", experiment_id, dtm)
        wandb_kwargs["mode"] = "disabled"
        return WandbWrapper(f"buddy_disabled_{dtm}", local_tensorboard=_setup_tb(logdir=tb_dir), **common_kwargs)

    if running_on_cluster:
        print("using wandb")
        experiment_id = f"{git_repo.head.commit.message.strip()}"
        jid = datetime.datetime.now().strftime("%b%d_%H-%M-%S")
        jid += os.environ.get("SLURM_JOB_ID", "")
        # TODO: turn into a big switch based on scheduler
        return WandbWrapper(f"{experiment_id}_{jid}", **common_kwargs)

    if debug:
        experiment_id = "DEBUG_RUN"
        tb_dir = os.path.join(git_repo.working_dir, ARTIFACTS_PATH, "tensorboard/", experiment_id, dtm)
        return WandbWrapper(f"{experiment_id}_{dtm}", local_tensorboard=_setup_tb(logdir=tb_dir), **common_kwargs)

    experiment_id = _ask_experiment_id(host, sweep_yaml)
    print(f"experiment_id: {experiment_id}")
    if local_run:
        tb_dir = os.path.join(git_repo.working_dir, ARTIFACTS_PATH, "tensorboard/", experiment_id, dtm)
        return WandbWrapper(f"{experiment_id}_{dtm}", local_tensorboard=_setup_tb(logdir=tb_dir), **common_kwargs)
    else:
        if experiment_id.endswith("!!"):
            extra_slurm_headers += "\n#SBATCH --partition=unkillable"
        elif experiment_id.endswith("!"):
            extra_slurm_headers += "\n#SBATCH --partition=main"

        _commit_and_sendjob(host, experiment_id, sweep_yaml, git_repo, project_name, proc_num, extra_slurm_headers, wandb_kwargs)
        sys.exit()


def _ask_experiment_id(cluster, sweep):
    title = f'{"[CLUSTER" if cluster else "[LOCAL"}'
    if sweep:
        title = f"{title}-SWEEP"
    title = f"{title}]"

    try:
        import tkinter.simpledialog  # fails on the server or colab
        logging.info("Name your run in the pop-up window!")
        root = tkinter.Tk()
        root.withdraw()
        experiment_id = tkinter.simpledialog.askstring(title, "experiment_id")
        root.destroy()
    except:
        if os.environ.get('BUDDY_CURRENT_TESTING_BRANCH', ''):
            import uuid
            experiment_id = f'TESTING_BRANCH-{os.environ["BUDDY_CURRENT_TESTING_BRANCH"]}-{uuid.uuid4()}'
        else:
            experiment_id = input(f"Running on {title}\ndescribe your experiment (experiment_id):\n")

    experiment_id = (experiment_id or "no_id").replace(" ", "_")
    if cluster:
        experiment_id = f"[CLUSTER] {experiment_id}"
    return experiment_id


def _setup_tb(logdir):
    print("http://localhost:6006")
    return tensorboardX.SummaryWriter(logdir=logdir)


def _open_ssh_session(hostname: str) -> fabric.Connection:
    """ TODO: move this to utils.py or to a class (better)
        TODO add time-out for unknown host
     """

    try:
        ssh_session = fabric.Connection(host=hostname, connect_timeout=10, forward_agent=True)
        ssh_session.run("")
    except SSHException as e:
        raise SSHException(
            "SSH connection failed!,"
            f"Make sure you can successfully run `ssh {hostname}` with no parameters, "
            f"any parameters should be set in the ssh_config file"
        )
    return ssh_session


def _ensure_scripts_directory(ssh_session: fabric.Connection, extra_slurm_header: str, working_dir: str) -> str:
    retr = ssh_session.run("mktemp -d -t experiment_buddy-XXXXXXXXXX")
    remote_tmp_folder = retr.stdout.strip() + "/"
    ssh_session.put(f'{SCRIPTS_PATH}/common/common.sh', remote_tmp_folder)

    scripts_dir = os.path.join(SCRIPTS_PATH, experiment_buddy.utils.get_backend(ssh_session, working_dir).value)

    for file in os.listdir(scripts_dir):
        if extra_slurm_header and file in ("run_sweep.sh", "srun_python.sh"):
            new_tmp_file = _insert_extra_header(extra_slurm_header, os.path.join(scripts_dir, file))
            ssh_session.put(new_tmp_file, remote_tmp_folder)
        else:
            ssh_session.put(os.path.join(scripts_dir, file), remote_tmp_folder)

    return remote_tmp_folder


def _insert_extra_header(extra_slurm_header, script_path):
    tmp_script_path = f"/tmp/{os.path.basename(script_path)}"
    with open(script_path) as f_in, open(tmp_script_path, "w") as f_out:
        rows = f_in.readlines()
        first_free_idx = 1 + next(i for i in reversed(range(len(rows))) if "#SBATCH" in rows[i])
        rows.insert(first_free_idx, f"\n{extra_slurm_header}\n")
        f_out.write("\n".join(rows))
    return tmp_script_path


def _check_or_copy_wandb_key(ssh_session: fabric.Connection):
    try:
        ssh_session.run("test -f $HOME/.netrc")
    except UnexpectedExit:
        print(f"Wandb api key not found in {ssh_session.host}. Copying it from {DEFAULT_WANDB_KEY}")
        ssh_session.put(DEFAULT_WANDB_KEY, ".netrc")


def log_cmd(cmd, retr):
    print("################################################################")
    print(f"## {cmd}")
    print("################################################################")
    print(retr)
    print("################################################################")


def _commit_and_sendjob(hostname: str, experiment_id: str, sweep_yaml: str, git_repo: git.Repo, project_name: str,
                        proc_num: int, extra_slurm_header: str, wandb_kwargs: dict):
    ssh_session = _open_ssh_session(hostname)
    scripts_folder = _ensure_scripts_directory(ssh_session, extra_slurm_header, git_repo.working_dir)
    hash_commit = git_sync(experiment_id, git_repo)

    _check_or_copy_wandb_key(ssh_session)

    git_url = git_repo.remotes[0].url
    entrypoint = os.path.relpath(sys.argv[0], git_repo.working_dir)
    if sweep_yaml:
        sweep_id = _load_sweep(entrypoint, experiment_id, project_name, sweep_yaml, wandb_kwargs)
        ssh_command = f"/opt/slurm/bin/sbatch {scripts_folder}/run_sweep.sh {git_url} {sweep_id} {hash_commit}"
    else:
        ssh_command = f"bash -l {scripts_folder}/run_experiment.sh {git_url} {entrypoint} {hash_commit}"
        print("monitor your run on https://wandb.ai/")

    print(ssh_command)
    for _ in tqdm.trange(proc_num):
        time.sleep(1)
        ssh_session.run(ssh_command)


def _load_sweep(entrypoint, experiment_id, project, sweep_yaml, wandb_kwargs):
    with open(sweep_yaml, 'r') as stream:
        data_loaded = yaml.safe_load(stream)

    if data_loaded["program"] != entrypoint:
        raise ValueError(f'YAML {data_loaded["program"]} does not match the entrypoint {entrypoint}')

    wandb_stdout = subprocess.check_output([
        "wandb", "sweep",
        "--name", f'"{experiment_id}"',
        "--project", project,
        *(["--entity", wandb_kwargs["entity"]] if "entity" in wandb_kwargs else []),
        sweep_yaml
    ], stderr=subprocess.STDOUT).decode("utf-8").split("\n")

    row = next(row for row in wandb_stdout if "Run sweep agent with:" in row)
    print(next(row for row in wandb_stdout if "View" in row))

    sweep_id = row.split()[-1].strip()
    return sweep_id


def git_sync(experiment_id, git_repo):
    if any(url.lower().startswith('https://') for url in git_repo.remote('origin').urls):
        raise Exception("Can't use HTTPS urls for your project, please, switch to GIT urls\n"
                        "Look here for more infos https://docs.github.com/en/github/getting-started-with-github/"
                        "getting-started-with-git/managing-remote-repositories#changing-a-remote-repositorys-url")

    active_branch = git_repo.active_branch.name
    try:
        subprocess.check_output(f"git checkout --detach", shell=True)  # move changest to snapshot branch
        subprocess.check_output(f"git add .", shell=True)

        try:
            subprocess.check_output(f"git commit --no-verify -m '{experiment_id}'", shell=True)
        except subprocess.CalledProcessError as e:
            git_hash = git_repo.commit().hexsha
            # Ensure the code is remote
            subprocess.check_output(f"git push {git_repo.remotes[0]} {active_branch}", shell=True)
        else:
            git_hash = git_repo.commit().hexsha
            tag_name = f"snapshot/{active_branch}/{git_hash}"
            subprocess.check_output(f"git tag {tag_name}", shell=True)
            subprocess.check_output(f"git push {git_repo.remotes[0]} {tag_name}", shell=True)  # send to online repo
            subprocess.check_output(f"git reset HEAD~1", shell=True)  # untrack the changes
    finally:
        subprocess.check_output(f"git checkout {active_branch}", shell=True)
    return git_hash<|MERGE_RESOLUTION|>--- conflicted
+++ resolved
@@ -159,12 +159,7 @@
         self.run.watch(*args, **kwargs)
 
 
-<<<<<<< HEAD
-@experiment_buddy.utils.telemetry
 def deploy(host: str = "", sweep_yaml: str = "", proc_num: int = 1, wandb_kwargs=None, extra_slurm_headers="", disabled=False) -> WandbWrapper:
-=======
-def deploy(host: str = "", sweep_yaml: str = "", proc_num: int = 1, wandb_kwargs=None, extra_slurm_headers="") -> WandbWrapper:
->>>>>>> 735299a2
     if wandb_kwargs is None:
         wandb_kwargs = {}
 
