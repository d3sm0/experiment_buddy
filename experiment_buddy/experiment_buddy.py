import concurrent.futures
import datetime
import logging
import os
import sys
import time
import tkinter.simpledialog
import types

import cloudpickle
import fabric
import git
import matplotlib.pyplot as plt
import tensorboardX
import torch
import wandb
import wandb.cli
<<<<<<< HEAD
import logging
import ast
=======
from paramiko.ssh_exception import SSHException
>>>>>>> d99decbd

wandb_escape = "^"
hyperparams = None
tb = None
SCRIPTS_PATH = os.path.join(os.path.dirname(__file__), "../slurm_scripts/")
PROFILE = False


def timeit(method):
    if not PROFILE:
        return method

    def timed(*args, **kw):
        ts = time.time()
        result = method(*args, **kw)
        te = time.time()
        print(f'{method.__name__!r}  {(te - ts):2.2f} s')
        return result

    return timed


def register(config_params):
    global hyperparams
    # overwrite CLI parameters
    # fails on nested config object
    for k in config_params.keys():
        if k.startswith(wandb_escape):
            raise NameError(f"{wandb_escape} is a reserved prefix")

    for arg in sys.argv[1:]:
        assert arg[:2] == "--"
        k, v = arg[2:].split("=")
        k = k.lstrip(wandb_escape)
        v = _cast_param(v)

        if k not in config_params.keys():
            raise ValueError(f"Trying to set {k}, but that's not one of {list(config_params.keys())}")
        config_params[k] = v
    # TODO: should only register valid_hyperparams()
    hyperparams = config_params.copy()


def _cast_param(v):
    try:
        return ast.literal_eval(v)
    except ValueError:
        return v


def _valid_hyperparam(key, value):
    if key.startswith("__") and key.endswith("__"):
        return False
    if key == "_":
        return False
    if isinstance(value, (types.FunctionType, types.MethodType, types.ModuleType)):
        return False
    return True


class WandbWrapper:
    def __init__(self, experiment_id, project_name, local_tensorboard=None):
        # proj name is git root folder name
        print(f"wandb.init(project={project_name}, name={experiment_id})")

        # Calling wandb.method is equivalent to calling self.run.method
        # I'd rather to keep explicit tracking of which run this object is following
        self.run = wandb.init(project=project_name, name=experiment_id)

        self.tensorboard = local_tensorboard
        self.objects_path = os.path.join("runs/objects/", self.run.name)
        os.makedirs(self.objects_path, exist_ok=True)

        def register_param(name, value, prefix=""):
            if not _valid_hyperparam(name, value):
                return

            if name == "_extra_modules_":
                for module in value:
                    for __k in dir(module):
                        __v = getattr(module, __k)
                        register_param(__k, __v, prefix=module.__name__.replace(".", "_"))
            else:
                name = prefix + wandb_escape + name
                # if the parameter was not set by a sweep
                if not name in wandb.config._items:
                    print(f"setting {name}={str(value)}")
                    setattr(wandb.config, name, str(value))
                else:
                    print(
                        f"not setting {name} to {str(value)}, str because its already {getattr(wandb.config, name)}, {type(getattr(wandb.config, name))}")

        for k, v in hyperparams.items():
            register_param(k, v)

        # _commit_and_sendjob(experiment_id, sweep_yaml, git_repo, project_name, proc_num)

    def add_scalar(self, tag: str, scalar_value: float, global_step: int):
        self.run.log({tag: scalar_value}, step=global_step, commit=False)
        if self.tensorboard:
            self.tensorboard.add_scalar(tag, scalar_value, global_step=global_step)

    def add_scalar_dict(self, scalar_dict, global_step):
        raise NotImplementedError
        # This is not a tensorboard funciton
        self.run.log(scalar_dict, step=global_step, commit=False)

    def add_figure(self, tag, figure, global_step=None, close=True):
        self.run.log({tag: figure}, step=global_step, commit=False)
        if close:
            plt.close(figure)

        if self.tensorboard:
            self.tensorboard.add_figure(tag, figure, global_step=None, close=True)

    def add_histogram(self, tag, values, global_step=None):
        wandb.log({tag: wandb.Histogram(values)}, step=global_step, commit=False)
        if self.tensorboard:
            self.tensorboard.add_histogram(tag, values, global_step=None)

    ###########################################################################
    # THE FOLLOWING METHODS ARE NOT IMPLEMENTED IN TENSORBOARD (can they be?) #
    ###########################################################################

    def add_object(self, tag, obj, global_step):
        # This is not a tensorboard function
        local_path = os.path.join(self.objects_path, f"{tag}-{global_step}.pth")
        with open(local_path, "wb") as fout:
            try:
                torch.save(obj, fout)
            except Exception as e:
                raise NotImplementedError
                cloudpickle.dump(obj, local_path)

        self.run.save(local_path)
        return local_path

    def watch(self, *args, **kwargs):
        self.run.watch(*args, **kwargs)


@timeit
def deploy(use_remote, sweep_yaml, proc_num=1) -> WandbWrapper:
    debug = '_pydev_bundle.pydev_log' in sys.modules.keys()  # or __debug__
    # debug = False  # TODO: removeme
    is_running_remotely = "SLURM_JOB_ID" in os.environ.keys()

    local_run = not use_remote

    try:
        git_repo = git.Repo(os.path.dirname(hyperparams["__file__"]))
    except git.InvalidGitRepositoryError:
        raise ValueError("the main file be in the repository root, no git init in example folder!")

    project_name = git_repo.remotes.origin.url.split('.git')[0].split('/')[-1]

    if local_run and sweep_yaml:
        raise NotImplemented("Local sweeps are not supported")

    if is_running_remotely:
        print("using wandb")
        experiment_id = f"{git_repo.head.commit.message.strip()}"
        jid = os.environ["SLURM_JOB_ID"]
        return WandbWrapper(f"{experiment_id}_{jid}", project_name=project_name)

    dtm = datetime.datetime.now().strftime("%b%d_%H-%M-%S")
    if debug:
        experiment_id = "DEBUG_RUN"
        tb_dir = os.path.join(git_repo.working_dir, "runs/tensorboard/", experiment_id, dtm)
        return WandbWrapper(f"{experiment_id}_{dtm}", project_name=project_name,
                            local_tensorboard=_setup_tb(logdir=tb_dir))

    experiment_id = _ask_experiment_id(use_remote, sweep_yaml)
    print(f"experiment_id: {experiment_id}")
    if local_run:
        tb_dir = os.path.join(git_repo.working_dir, "runs/tensorboard/", experiment_id, dtm)
        return WandbWrapper(f"{experiment_id}_{dtm}", project_name=project_name, local_tensorboard=_setup_tb(logdir=tb_dir))
        # _commit_and_sendjob(experiment_id, sweep_yaml, git_repo, project_name, proc_num)
    else:
        # raise NotImplemented
        _commit_and_sendjob(experiment_id, sweep_yaml, git_repo, project_name, proc_num)
        sys.exit()


def _ask_experiment_id(cluster, sweep):
    title = f'{"[CLUSTER" if cluster else "[LOCAL"}'
    if sweep:
        title = f"{title}-SWEEP"
    title = f"{title}]"

    try:
        root = tkinter.Tk()
        root.withdraw()
        experiment_id = tkinter.simpledialog.askstring(title, "experiment_id")
        root.destroy()
    except:
        experiment_id = input(f"Running on {title} \ndescribe your experiment (experiment_id):\n")

    experiment_id = (experiment_id or "no_id").replace(" ", "_")
    if cluster:
        experiment_id = f"[CLUSTER] {experiment_id}"
    return experiment_id


def _setup_tb(logdir):
    print("http://localhost:6006")
    return tensorboardX.SummaryWriter(logdir=logdir)


def _open_ssh_session():
    """ TODO: move this to utils.py or to a class (better)
        TODO add time-out for unknown host
     """

    kwargs_connection = {}

    try:
        kwargs_connection["host"] = os.environ["BUDDY_HOSTNAME"]
    except KeyError:
        raise EnvironmentError("Please add your hostname to the anv as export BUDDY_HOSTNAME='your-buddy-hostname'")

    try:
        kwargs_connection["connect_kwargs"] = {"password": os.environ["BUDDY_PASSWORD"]}
    except KeyError:
        pass

    try:
        kwargs_connection["port"] = os.environ["BUDDY_PORT"]
    except KeyError:
        pass

    try:
        ssh_session = fabric.Connection(**kwargs_connection, connect_timeout=2)
        ssh_session.run("")
    except SSHException as e:

        logging.warning("No ssh password given, if you did not ssh-copy-id, "
                        "add it to the env as: export BUDDY_PASSWORD='your-buddy-password'")

        logging.warning("No ssh port given, if you need it, "
                        "add it to the env as: as export BUDDY_PORT='your-buddy-port'")

        raise SSHException("SSH connection failed!,"
                           "Check if you did ssh-copi-id,"
                           "if not, you may need to add the password to the env as password")

    return ssh_session


def _ensure_scripts(extra_headers):
    ssh_session = _open_ssh_session()
    retr = ssh_session.run("mktemp -d -t experiment_buddy-XXXXXXXXXX")
    tmp_folder = retr.stdout.strip()
    for file_path in os.listdir(SCRIPTS_PATH):
        script_path = SCRIPTS_PATH + file_path
        if extra_headers and file_path in ("localenv_sweep.sh", "srun_python.sh"):
            with open(SCRIPTS_PATH + file_path) as fin:
                rows = fin.readlines()

            script_path = "/tmp/" + file_path
            with open(script_path, "w") as fout:
                for flag_idx in range(1, len(rows)):
                    old = rows[flag_idx - 1].strip()
                    new = rows[flag_idx].strip()
                    if old[:7] in ("#SBATCH", "") and new[:7] not in ("#SBATCH", ""):
                        rows.insert(flag_idx, "\n" + extra_headers + "\n")
                        break
                fout.write("".join(rows))

        ssh_session.put(script_path, tmp_folder + "/")
    return tmp_folder, ssh_session


def log_cmd(cmd, retr):
    print("################################################################")
    print(f"## {cmd}")
    print("################################################################")
    print(retr)
    print("################################################################")


@timeit
def _commit_and_sendjob(experiment_id, sweep_yaml: str, git_repo, project_name, proc_num):
    git_url = git_repo.remotes[0].url
    with concurrent.futures.ThreadPoolExecutor(max_workers=1) as executor:
        scripts_folder = executor.submit(_ensure_scripts, "")
        hash_commit = git_sync(experiment_id, git_repo)

        _, entrypoint = os.path.split(sys.argv[0])
        if sweep_yaml:
            raise NotImplementedError
        else:
            _, entrypoint = os.path.split(sys.argv[0])
            ssh_args = (git_url, entrypoint, hash_commit)
            ssh_command = "bash -l {0}/run_experiment.sh {1} {2}"  # {3}"
            num_repeats = 1  # this should become > 1 for parallel sweeps

    # TODO: assert -e git+git@github.com:manuel-delverme/experiment_buddy.git#egg=experiment_buddy is in requirements.txt
    scripts_folder, ssh_session = timeit(lambda: scripts_folder.result())()
    ssh_command = ssh_command.format(scripts_folder, *ssh_args)
    for proc_num in range(num_repeats):
        if proc_num > 0:
            time.sleep(1)
            raise NotImplemented
        if proc_num > 1:
            priority = "long"
            raise NotImplemented("localenv_sweep.sh does not handle this yet")
        ssh_session.run(ssh_command)


@timeit
def git_sync(experiment_id, git_repo):
    # 2) commits everything to git with the name as message (so i r later reproduce the same experiment)
    os.system(f"git add .")
    os.system(f"git commit -m '{experiment_id}'")
    # TODO: ideally the commits should go to a parallel branch so the one in use is not filled with versioning checkpoints
    # 3) pushes the changes to git
    os.system("git push")  # TODO: only if commit
    code_version = git_repo.commit().hexsha
    return code_version<|MERGE_RESOLUTION|>--- conflicted
+++ resolved
@@ -1,4 +1,5 @@
 import concurrent.futures
+from paramiko.ssh_exception import SSHException
 import datetime
 import logging
 import os
@@ -15,12 +16,8 @@
 import torch
 import wandb
 import wandb.cli
-<<<<<<< HEAD
 import logging
 import ast
-=======
-from paramiko.ssh_exception import SSHException
->>>>>>> d99decbd
 
 wandb_escape = "^"
 hyperparams = None
