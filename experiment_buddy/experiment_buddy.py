import argparse
import datetime
import logging
import os
<<<<<<< HEAD
import re
=======
import random
import socket
>>>>>>> afabdc1a
import subprocess
import sys
import time
import types
import typing
import warnings
from typing import Dict

import cloudpickle
import fabric
import git
import matplotlib.pyplot as plt
import requests
import tensorboardX
import tqdm
import wandb
import wandb.cli
import yaml
from invoke import UnexpectedExit
from paramiko.ssh_exception import SSHException

import experiment_buddy.utils

try:
    import torch
except ImportError:
    TORCH_ENABLED = False
else:
    TORCH_ENABLED = True

logging.basicConfig(level=logging.INFO)

wandb_escape = "^"
hyperparams = None
tb = tensorboard = None
if os.path.exists("buddy_scripts/"):
    SCRIPTS_PATH = "buddy_scripts/"
else:
    SCRIPTS_PATH = os.path.join(os.path.dirname(__file__), "../scripts/")
ARTIFACTS_PATH = "runs/"
DEFAULT_WANDB_KEY = os.path.join(os.environ["HOME"], ".netrc")


def register(config_params):
    warnings.warn("Use register_defaults() instead")
    return register_defaults(config_params)


def register_defaults(config_params):
    global hyperparams
    # TODO: fails on nested config object
    if hyperparams is not None:
        raise RuntimeError("refusing to overwrite registered parameters")

    if isinstance(config_params, argparse.Namespace):
        raise Exception("Need a dict, use var() or locals()")

    parser = argparse.ArgumentParser()
    parser.add_argument('_ignored', nargs='*')

    for k, v in config_params.items():
        if k.startswith(wandb_escape):
            raise NameError(f"{wandb_escape} is a reserved prefix")
        if _is_valid_hyperparam(k, v):
            parser.add_argument(f"--{k}", f"--^{k}", type=type(v), default=v)
            if "_" in k:
                k = k.replace("_", "-")
                parser.add_argument(f"--{k}", f"--^{k}", type=type(v), default=v)

    parsed = parser.parse_args()

    for k, v in vars(parsed).items():
        k = k.lstrip(wandb_escape)
        config_params[k] = v

    hyperparams = config_params.copy()


def _is_valid_hyperparam(key, value):
    if key.startswith("__") and key.endswith("__"):
        return False
    if key == "_":
        return False
    if isinstance(value, (types.FunctionType, types.MethodType, types.ModuleType)):
        return False
    return True


class WandbWrapper:
    def __init__(self, experiment_id, debug, wandb_kwargs, local_tensorboard=None):
        """
        project_name is the git root folder name
        """
        # Calling wandb.method is equivalent to calling self.run.method
        # I'd rather to keep explicit tracking of which run this object is following
        wandb_kwargs["mode"] = wandb_kwargs.get("mode", "offline" if debug else "online")
        if not debug:
            wandb_kwargs["settings"] = wandb_kwargs.get("settings", wandb.Settings(start_method="fork"))
        self.run = wandb.init(name=experiment_id, **wandb_kwargs)

        self.tensorboard = local_tensorboard
        self.objects_path = os.path.join(ARTIFACTS_PATH, "objects/", self.run.name)
        os.makedirs(self.objects_path, exist_ok=True)

        def register_param(name, value, prefix=""):
            if not _is_valid_hyperparam(name, value):
                return

            if name == "_extra_modules_":
                for module in value:
                    for __k in dir(module):
                        __v = getattr(module, __k)
                        register_param(__k, __v, prefix=module.__name__.replace(".", "_"))
            else:
                name = prefix + wandb_escape + name
                # if the parameter was not set by a sweep
                if not name in wandb.config._items:
                    print(f"setting {name}={str(value)}")
                    setattr(wandb.config, name, str(value))
                else:
                    print(
                        f"not setting {name} to {str(value)}, "
                        f"str because its already {getattr(wandb.config, name)}, "
                        f"{type(getattr(wandb.config, name))}"
                    )

        for k, v in hyperparams.items():
            register_param(k, v)

    def add_scalar(self, tag: str, scalar_value: float, global_step: int):
        if scalar_value != scalar_value:
            warnings.warn(f"{tag} is {scalar_value} at {global_step} :(")

        scalar_value = float(scalar_value)  # silently remove extra data such as torch gradients
        self.run.log({tag: scalar_value}, step=global_step, commit=False)
        if self.tensorboard:
            self.tensorboard.add_scalar(tag, scalar_value, global_step=global_step)

    def add_scalars(self, dict_of_scalars: Dict[str, float], global_step: int, prefix: str = ""):
        for k, v in dict_of_scalars.items():
            self.add_scalar(prefix + k, v, global_step)

    def add_figure(self, tag, figure, global_step, close=True):
        self.run.log({tag: figure}, global_step)
        if close:
            plt.close(figure)

        if self.tensorboard:
            self.tensorboard.add_figure(tag, figure, global_step=None, close=True)

    @staticmethod
    def add_histogram(tag, values, global_step):
        if len(values) <= 2:
            raise ValueError("histogram requires at least 3 values")

        if isinstance(values, (tuple, list)) and len(values) == 2:
            wandb.log({tag: wandb.Histogram(np_histogram=values)}, step=global_step, commit=False)
        else:
            wandb.log({tag: wandb.Histogram(values)}, step=global_step, commit=False)

    def plot(self, tag, values, global_step):
        wandb.log({tag: wandb.Image(values)}, step=global_step, commit=False)
        plt.close()

    def add_object(self, tag, obj, global_step):
        if not TORCH_ENABLED:
            raise NotImplementedError

        local_path = os.path.join(self.run.dir, f"{tag}-{global_step}.pt")
        with open(local_path, "wb") as fout:
            try:
                torch.save(obj, fout, pickle_module=cloudpickle)
            except Exception as e:
                raise e

        self.run.save(local_path, base_path=self.run.dir)
        return local_path

    def watch(self, *args, **kwargs):
        self.run.watch(*args, **kwargs)

    def close(self):
        pass


def deploy(host: str = "", sweep_yaml: str = "", proc_num: int = 1, wandb_kwargs=None,
           extra_slurm_headers="", extra_modules=None, disabled=False, interactive=False, run_per_agent=None) -> WandbWrapper:
    if wandb_kwargs is None:
        wandb_kwargs = {}
    if extra_modules is None:
        extra_modules = [
            "python/3.7",
            "pytorch/1.7",
        ]
    if not any("python" in m for m in extra_modules):
        warnings.warn("No python module found, are you sure?")
    if interactive:
        raise NotImplementedError("Not implemented yet")

    extra_slurm_headers = extra_slurm_headers.strip()
    debug = '_pydev_bundle.pydev_log' in sys.modules.keys() and not os.environ.get('BUDDY_DEBUG_DEPLOYMENT', False)
    running_on_cluster = "SLURM_JOB_ID" in os.environ.keys() or "BUDDY_IS_DEPLOYED" in os.environ.keys()
    local_run = not host and not running_on_cluster

    try:
        git_repo = git.Repo(search_parent_directories=True)
    except git.InvalidGitRepositoryError:
        raise ValueError(f"Could not find a git repo")

    project_name = experiment_buddy.utils.get_project_name(git_repo)

    if local_run and sweep_yaml:
        raise NotImplementedError(
            "Local sweeps are not supported.\n"
            f"SLURM_JOB_ID is {os.environ.get('SLURM_JOB_ID', 'KeyError')}\n"
            f"BUDDY_IS_DEPLOYED is {os.environ.get('BUDDY_IS_DEPLOYED', 'KeyError')}\n"
        )
    if (local_run or sweep_yaml) and interactive:
        raise NotImplementedError("Remote debugging requires a remote host and no sweep")

    wandb_kwargs = {'project': project_name, **wandb_kwargs}
    common_kwargs = {'debug': debug, 'wandb_kwargs': wandb_kwargs, }
    dtm = datetime.datetime.now().strftime("%b%d_%H-%M-%S")

    if disabled:
        tb_dir = os.path.join(git_repo.working_dir, ARTIFACTS_PATH, "tensorboard", "DISABLED", dtm)
        wandb_kwargs["mode"] = "disabled"
        logger = WandbWrapper(f"buddy_disabled_{dtm}", local_tensorboard=_setup_tb(logdir=tb_dir), **common_kwargs)
    elif running_on_cluster:
        if interactive:
            with open("~/buddy_remote_debugger", "r") as fin:
                debugger_ip, debugger_port = fin.read().split(":")
            import pydevd_pycharm
            pydevd_pycharm.settrace(debugger_ip, port=debugger_port, stdoutToServer=True, stderrToServer=True)
        else:
            print("using wandb")
            experiment_id = f"{git_repo.head.commit.message.strip()}"
            jid = datetime.datetime.now().strftime("%b%d_%H-%M-%S")
            jid += os.environ.get("SLURM_JOB_ID", "")
            # TODO: turn into a big switch based on scheduler
            logger = WandbWrapper(f"{experiment_id}_{jid}", **common_kwargs)
    elif debug and not interactive:
        experiment_id = "DEBUG_RUN"
        tb_dir = os.path.join(git_repo.working_dir, ARTIFACTS_PATH, "tensorboard/", experiment_id, dtm)
        logger = WandbWrapper(f"{experiment_id}_{dtm}", local_tensorboard=_setup_tb(logdir=tb_dir), **common_kwargs)
    else:
        ensure_torch_compatibility()
        experiment_id = _ask_experiment_id(host, sweep_yaml)
        print(f"experiment_id: {experiment_id}")
        if local_run:
            tb_dir = os.path.join(git_repo.working_dir, ARTIFACTS_PATH, "tensorboard/", experiment_id, dtm)
            return WandbWrapper(f"{experiment_id}_{dtm}", local_tensorboard=_setup_tb(logdir=tb_dir), **common_kwargs)
        else:
            _commit_and_sendjob(host, experiment_id, sweep_yaml, git_repo, project_name, proc_num, extra_slurm_headers,
                                wandb_kwargs, extra_modules, interactive, run_per_agent)
            sys.exit()

    return logger


def ensure_torch_compatibility():
    if not os.path.exists("requirements.txt"):
        return

    with open("requirements.txt") as fin:
        reqs = fin.read()
        # torch, vision or audio.
        matches = re.search(r"torch==.*cu.*", reqs)
        if "torch" in reqs and not matches:
            # https://mila-umontreal.slack.com/archives/CFAS8455H/p1624292393273100?thread_ts=1624290747.269100&cid=CFAS8455H
            warnings.warn("""torch rocm4.2 version will be installed on the cluster which is not supported specify torch==1.7.1+cu110 in requirements.txt instead""")


def _ask_experiment_id(cluster, sweep):
    title = f'{"[CLUSTER" if cluster else "[LOCAL"}'
    if sweep:
        title = f"{title}-SWEEP"
    title = f"{title}]"

    try:
        import tkinter.simpledialog  # fails on the server or colab
        logging.info("Name your run in the pop-up window!")
        root = tkinter.Tk()
        root.withdraw()
        experiment_id = tkinter.simpledialog.askstring(title, "experiment_id")
        root.destroy()
    except:
        if os.environ.get('BUDDY_CURRENT_TESTING_BRANCH', ''):
            import uuid
            experiment_id = f'TESTING_BRANCH-{os.environ["BUDDY_CURRENT_TESTING_BRANCH"]}-{uuid.uuid4()}'
        else:
            experiment_id = input(f"Running on {title}\ndescribe your experiment (experiment_id):\n")

    experiment_id = (experiment_id or "no_id").replace(" ", "_")
    if cluster:
        experiment_id = f"[CLUSTER] {experiment_id}"
    return experiment_id


def _setup_tb(logdir):
    print("http://localhost:6006")
    return tensorboardX.SummaryWriter(logdir=logdir)


def _open_ssh_session(hostname: str) -> fabric.Connection:
    try:
        ssh_session = fabric.Connection(host=hostname, connect_timeout=10, forward_agent=True)
        ssh_session.run("")
    except SSHException as e:
        raise SSHException(
            "SSH connection failed!,"
            f"Make sure you can successfully run `ssh {hostname}` with no parameters, "
            f"any parameters should be set in the ssh_config file"
        )
    return ssh_session


def _ensure_scripts_directory(ssh_session: fabric.Connection, extra_slurm_header: str, working_dir: str) -> str:
    retr = ssh_session.run("mktemp -d -t experiment_buddy-XXXXXXXXXX")
    remote_tmp_folder = retr.stdout.strip() + "/"
    ssh_session.put(f'{SCRIPTS_PATH}/common/common.sh', remote_tmp_folder)

    scripts_dir = os.path.join(SCRIPTS_PATH, experiment_buddy.utils.get_backend(ssh_session, working_dir).value)

    for file in os.listdir(scripts_dir):
        if extra_slurm_header and file in ("run_sweep.sh", "srun_python.sh"):
            new_tmp_file = _insert_extra_header(extra_slurm_header, os.path.join(scripts_dir, file))
            ssh_session.put(new_tmp_file, remote_tmp_folder)
        else:
            ssh_session.put(os.path.join(scripts_dir, file), remote_tmp_folder)

    return remote_tmp_folder


def _insert_extra_header(extra_slurm_header, script_path):
    tmp_script_path = f"/tmp/{os.path.basename(script_path)}"
    with open(script_path) as f_in, open(tmp_script_path, "w") as f_out:
        rows = f_in.readlines()
        first_free_idx = 1 + next(i for i in reversed(range(len(rows))) if "#SBATCH" in rows[i])
        rows.insert(first_free_idx, f"\n{extra_slurm_header}\n")
        f_out.write("\n".join(rows))
    return tmp_script_path


def _check_or_copy_wandb_key(ssh_session: fabric.Connection):
    try:
        ssh_session.run("test -f $HOME/.netrc")
    except UnexpectedExit:
        print(f"Wandb api key not found in {ssh_session.host}. Copying it from {DEFAULT_WANDB_KEY}")
        ssh_session.put(DEFAULT_WANDB_KEY, ".netrc")


def log_cmd(cmd, retr):
    print("################################################################")
    print(f"## {cmd}")
    print("################################################################")
    print(retr)
    print("################################################################")


def _commit_and_sendjob(hostname: str, experiment_id: str, sweep_yaml: str, git_repo: git.Repo, project_name: str,
                        proc_num: int, extra_slurm_header: str, wandb_kwargs: dict, extra_modules=typing.List[str], interactive=False, count_per_agent=None):
    entrypoint, extra_modules, git_url, hash_commit, scripts_folder, ssh_session = commit(
        experiment_id, extra_modules, extra_slurm_header, git_repo, hostname)

    if interactive:
        allocate_interactive(entrypoint, experiment_id, extra_modules, git_url, hash_commit,
                             project_name, scripts_folder, ssh_session, wandb_kwargs)
    else:
        send_jobs(entrypoint, experiment_id, extra_modules, git_url, hash_commit, extra_slurm_header,
                  proc_num, project_name, scripts_folder, ssh_session, sweep_yaml, wandb_kwargs, count_per_agent)


def allocate_interactive(entrypoint, experiment_id, extra_modules, git_url, hash_commit,
                         project_name, scripts_folder, ssh_session, wandb_kwargs):
    raise NotImplemented
    # ssh_session.run("/opt/slurm/bin/salloc --gres=gpu:1 -t 12:00:00 --partition=unkillable", pty=True, asynchronous=True)

    # Send to inputfile:

    # assume it's the latest pycharm version
    # venv is not created by default shoudl be buddy-env ?
    ssh_session.run(f"source $HOME/venv/bin/activate && pip install --upgrade pydevd-pycharm", pty=True)

    # On the cluster add the following to the source file:

    s = socket.socket(socket.AF_INET, socket.SOCK_DGRAM)
    local_ip = requests.get("https://api.ipify.org/?format=raw").text
    local_port = random.randint(10000, 60000)
    ssh_session.run(f"echo {local_ip}:{local_port} > ~/buddy_remote_debugger", pty=True)

    # ssh_command = f"bash -l {scripts_folder}/run_experiment.sh {git_url} {entrypoint} {hash_commit} {extra_modules}"

    print(ssh_command)


def send_jobs(
        entrypoint, experiment_id, extra_modules, git_url, hash_commit, extra_slurm_header,
        proc_num, project_name, scripts_folder, ssh_session, sweep_yaml, wandb_kwargs, count_per_agent):

    if sweep_yaml:
        sweep_id = _load_sweep(entrypoint, experiment_id, project_name, sweep_yaml, wandb_kwargs)
        ssh_command = f"/opt/slurm/bin/sbatch {scripts_folder}/run_sweep.sh {git_url} {sweep_id} {hash_commit} {extra_modules} {count_per_agent}"
    else:
        ssh_command = f"bash -l {scripts_folder}/run_experiment.sh {git_url} {entrypoint} {hash_commit} {extra_modules}"
        print("monitor your run on https://wandb.ai/")
    print(ssh_command)
    for _ in tqdm.trange(proc_num):
        time.sleep(1)
        ssh_session.run(ssh_command)


def commit(experiment_id, extra_modules, extra_slurm_header, git_repo, hostname):
    if experiment_id.endswith("!!"):
        extra_slurm_header += "\n#SBATCH --partition=unkillable"
    elif experiment_id.endswith("!"):
        extra_slurm_header += "\n#SBATCH --partition=main"
    extra_modules = "@".join(extra_modules)
    ssh_session = _open_ssh_session(hostname)
    scripts_folder = _ensure_scripts_directory(ssh_session, extra_slurm_header, git_repo.working_dir)
    hash_commit = git_sync(experiment_id, git_repo)
    _check_or_copy_wandb_key(ssh_session)
    git_url = git_repo.remotes[0].url
    entrypoint = os.path.relpath(sys.argv[0], git_repo.working_dir)
    return entrypoint, extra_modules, git_url, hash_commit, scripts_folder, ssh_session


def _load_sweep(entrypoint, experiment_id, project, sweep_yaml, wandb_kwargs):
    with open(sweep_yaml, 'r') as stream:
        data_loaded = yaml.safe_load(stream)

    if data_loaded["program"] != entrypoint:
        raise ValueError(f'YAML {data_loaded["program"]} does not match the entrypoint {entrypoint}')

    wandb_stdout = subprocess.check_output([
        "wandb", "sweep",
        "--name", f'"{experiment_id}"',
        "--project", project,
        *(["--entity", wandb_kwargs["entity"]] if "entity" in wandb_kwargs else []),
        sweep_yaml
    ], stderr=subprocess.STDOUT).decode("utf-8").split("\n")

    row = next(row for row in wandb_stdout if "Run sweep agent with:" in row)
    print(next(row for row in wandb_stdout if "View" in row))

    sweep_id = row.split()[-1].strip()
    return sweep_id


def git_sync(experiment_id, git_repo):
    if any(url.lower().startswith('https://') for url in git_repo.remote('origin').urls):
        raise Exception("Can't use HTTPS urls for your project, please, switch to GIT urls\n"
                        "Look here for more infos https://docs.github.com/en/github/getting-started-with-github/"
                        "getting-started-with-git/managing-remote-repositories#changing-a-remote-repositorys-url")

    active_branch = git_repo.active_branch.name
    try:
        subprocess.check_output(f"git checkout --detach", shell=True)  # move changest to snapshot branch
        subprocess.check_output(f"git add .", shell=True)

        try:
            subprocess.check_output(f"git commit --no-verify -m '{experiment_id}'", shell=True)
        except subprocess.CalledProcessError as e:
            git_hash = git_repo.commit().hexsha
            # Ensure the code is remote
            subprocess.check_output(f"git push {git_repo.remotes[0]} {active_branch}", shell=True)
        else:
            git_hash = git_repo.commit().hexsha
            tag_name = f"snapshot/{active_branch}/{git_hash}"
            subprocess.check_output(f"git tag {tag_name}", shell=True)
            subprocess.check_output(f"git push {git_repo.remotes[0]} {tag_name}", shell=True)  # send to online repo
            subprocess.check_output(f"git reset HEAD~1", shell=True)  # untrack the changes
    finally:
        subprocess.check_output(f"git checkout {active_branch}", shell=True)
    return git_hash<|MERGE_RESOLUTION|>--- conflicted
+++ resolved
@@ -2,12 +2,9 @@
 import datetime
 import logging
 import os
-<<<<<<< HEAD
 import re
-=======
 import random
 import socket
->>>>>>> afabdc1a
 import subprocess
 import sys
 import time
